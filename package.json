{
  "name": "aws-actions-configure-aws-credentials",
  "version": "1.7.0",
  "description": "Configure AWS Credentials",
  "main": "index.js",
  "scripts": {
    "lint": "eslint **.js",
    "package": "ncc build index.js -o dist && ncc build cleanup.js -o dist/cleanup",
    "test": "npm run lint && jest --coverage --verbose"
  },
  "repository": {
    "type": "git",
    "url": "git+https://github.com/aws-actions/configure-aws-credentials.git"
  },
  "keywords": [
    "AWS",
    "GitHub",
    "Actions",
    "JavaScript"
  ],
  "author": "AWS",
  "license": "MIT",
  "bugs": {
    "url": "https://github.com/aws-actions/configure-aws-credentials/issues"
  },
  "homepage": "https://github.com/aws-actions/configure-aws-credentials#readme",
  "dependencies": {
    "@actions/core": "^1.10.0",
<<<<<<< HEAD
    "aws-sdk": "^2.1319.0",
    "axios": "^1.3.3"
=======
    "aws-sdk": "^2.1320.0",
    "axios": "^1.3.3",
    "https-proxy-agent": "^5.0.1"
>>>>>>> 567d4149
  },
  "devDependencies": {
    "@vercel/ncc": "^0.36.1",
    "eslint": "^8.34.0",
    "jest": "^29.4.3"
  }
}<|MERGE_RESOLUTION|>--- conflicted
+++ resolved
@@ -26,14 +26,9 @@
   "homepage": "https://github.com/aws-actions/configure-aws-credentials#readme",
   "dependencies": {
     "@actions/core": "^1.10.0",
-<<<<<<< HEAD
-    "aws-sdk": "^2.1319.0",
-    "axios": "^1.3.3"
-=======
     "aws-sdk": "^2.1320.0",
     "axios": "^1.3.3",
     "https-proxy-agent": "^5.0.1"
->>>>>>> 567d4149
   },
   "devDependencies": {
     "@vercel/ncc": "^0.36.1",
