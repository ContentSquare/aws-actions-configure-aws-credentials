version: 2
updates:
- package-ecosystem: npm
  directory: "/"
  schedule:
    interval: weekly
    day: tuesday
  open-pull-requests-limit: 10
  target-branch: 'master'
- package-ecosystem: npm
  directory: "/"
  schedule:
    interval: weekly
    day: tuesday
  open-pull-requests-limit: 10
<<<<<<< HEAD
  target-branch: 'v1-node16'
  
=======
  target-branch: 'v1-node16'
>>>>>>> a12c5029
<|MERGE_RESOLUTION|>--- conflicted
+++ resolved
@@ -13,9 +13,4 @@
     interval: weekly
     day: tuesday
   open-pull-requests-limit: 10
-<<<<<<< HEAD
-  target-branch: 'v1-node16'
-  
-=======
-  target-branch: 'v1-node16'
->>>>>>> a12c5029
+  target-branch: 'v1-node16'