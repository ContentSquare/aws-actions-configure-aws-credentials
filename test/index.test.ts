--- conflicted
+++ resolved
@@ -334,71 +334,12 @@
     });
   });
 
-<<<<<<< HEAD
-  describe('Account ID Validation', {}, () => {
-=======
   describe('Force Skip OIDC', {}, () => {
->>>>>>> c5a43c32
     beforeEach(() => {
       vi.clearAllMocks();
       mockedSTSClient.reset();
     });
 
-<<<<<<< HEAD
-    it('succeeds when account ID matches allowed list', async () => {
-      vi.spyOn(core, 'getInput').mockImplementation(mocks.getInput({
-        ...mocks.IAM_USER_INPUTS,
-        'allowed-account-ids': '111111111111'
-      }));
-      mockedSTSClient.on(GetCallerIdentityCommand).resolves({ ...mocks.outputs.GET_CALLER_IDENTITY });
-      // biome-ignore lint/suspicious/noExplicitAny: any required to mock private method
-      vi.spyOn(CredentialsClient.prototype as any, 'loadCredentials').mockResolvedValue({
-        accessKeyId: 'MYAWSACCESSKEYID',
-      });
-      
-      await run();
-      expect(core.setFailed).not.toHaveBeenCalled();
-      expect(core.info).toHaveBeenCalledWith('Proceeding with IAM user credentials');
-    });
-
-    it('succeeds with multiple allowed account IDs when account matches', async () => {
-      vi.spyOn(core, 'getInput').mockImplementation(mocks.getInput({
-        ...mocks.IAM_USER_INPUTS,
-        'allowed-account-ids': '999999999999,111111111111,222222222222'
-      }));
-      mockedSTSClient.on(GetCallerIdentityCommand).resolves({ ...mocks.outputs.GET_CALLER_IDENTITY });
-      // biome-ignore lint/suspicious/noExplicitAny: any required to mock private method
-      vi.spyOn(CredentialsClient.prototype as any, 'loadCredentials').mockResolvedValue({
-        accessKeyId: 'MYAWSACCESSKEYID',
-      });
-      
-      await run();
-      expect(core.setFailed).not.toHaveBeenCalled();
-    });
-
-    it('fails when account ID does not match allowed list', async () => {
-      vi.spyOn(core, 'getInput').mockImplementation(mocks.getInput({
-        ...mocks.IAM_USER_INPUTS,
-        'allowed-account-ids': '999999999999'
-      }));
-      mockedSTSClient.on(GetCallerIdentityCommand).resolves({ ...mocks.outputs.GET_CALLER_IDENTITY });
-      // biome-ignore lint/suspicious/noExplicitAny: any required to mock private method
-      vi.spyOn(CredentialsClient.prototype as any, 'loadCredentials').mockResolvedValue({
-        accessKeyId: 'MYAWSACCESSKEYID',
-      });
-      
-      await run();
-      expect(core.setFailed).toHaveBeenCalledWith(
-        'The account ID of the provided credentials (111111111111) does not match any of the expected account IDs: 999999999999'
-      );
-    });
-
-    it('fails when account ID does not match any in multiple allowed accounts', async () => {
-      vi.spyOn(core, 'getInput').mockImplementation(mocks.getInput({
-        ...mocks.IAM_USER_INPUTS,
-        'allowed-account-ids': '999999999999,888888888888'
-      }));
-=======
     it('skips OIDC when force-skip-oidc is true with IAM credentials', async () => {
       vi.spyOn(core, 'getInput').mockImplementation(mocks.getInput({
         ...mocks.IAM_ASSUMEROLE_INPUTS,
@@ -458,42 +399,13 @@
         'force-skip-oidc': 'true'
       }));
       vi.spyOn(core, 'getIDToken').mockResolvedValue('testoidctoken');
->>>>>>> c5a43c32
-      mockedSTSClient.on(GetCallerIdentityCommand).resolves({ ...mocks.outputs.GET_CALLER_IDENTITY });
-      // biome-ignore lint/suspicious/noExplicitAny: any required to mock private method
-      vi.spyOn(CredentialsClient.prototype as any, 'loadCredentials').mockResolvedValue({
-        accessKeyId: 'MYAWSACCESSKEYID',
-      });
-<<<<<<< HEAD
-      
-      await run();
-      expect(core.setFailed).toHaveBeenCalledWith(
-        'The account ID of the provided credentials (111111111111) does not match any of the expected account IDs: 999999999999, 888888888888'
-      );
-    });
-
-    it('works with assume role when account ID matches', async () => {
-      vi.spyOn(core, 'getInput').mockImplementation(mocks.getInput({
-        ...mocks.IAM_ASSUMEROLE_INPUTS,
-        'allowed-account-ids': '111111111111'
-      }));
-      mockedSTSClient.on(AssumeRoleCommand).resolves(mocks.outputs.STS_CREDENTIALS);
-      mockedSTSClient.on(GetCallerIdentityCommand).resolves({ ...mocks.outputs.GET_CALLER_IDENTITY });
-      // biome-ignore lint/suspicious/noExplicitAny: any required to mock private method
-      vi.spyOn(CredentialsClient.prototype as any, 'loadCredentials')
-        .mockResolvedValueOnce({ accessKeyId: 'MYAWSACCESSKEYID' })
-        .mockResolvedValueOnce({ accessKeyId: 'STSAWSACCESSKEYID' });
-      
-      await run();
-      expect(core.setFailed).not.toHaveBeenCalled();
-      expect(core.info).toHaveBeenCalledWith('Authenticated as assumedRoleId AROAFAKEASSUMEDROLEID');
-    });
-
-    it('works with OIDC when account ID matches', async () => {
-      vi.spyOn(core, 'getInput').mockImplementation(mocks.getInput({
-        ...mocks.GH_OIDC_INPUTS,
-        'allowed-account-ids': '111111111111'
-=======
+      
+      mockedSTSClient.on(GetCallerIdentityCommand).resolves({ ...mocks.outputs.GET_CALLER_IDENTITY });
+      // biome-ignore lint/suspicious/noExplicitAny: any required to mock private method
+      vi.spyOn(CredentialsClient.prototype as any, 'loadCredentials').mockResolvedValue({
+        accessKeyId: 'MYAWSACCESSKEYID',
+      });
+      
       process.env.ACTIONS_ID_TOKEN_REQUEST_TOKEN = 'fake-token';
       
       await run();
@@ -506,7 +418,6 @@
       vi.spyOn(core, 'getInput').mockImplementation(mocks.getInput({
         ...mocks.GH_OIDC_INPUTS,
         'force-skip-oidc': 'false'
->>>>>>> c5a43c32
       }));
       vi.spyOn(core, 'getIDToken').mockResolvedValue('testoidctoken');
       mockedSTSClient.on(AssumeRoleWithWebIdentityCommand).resolves(mocks.outputs.STS_CREDENTIALS);
@@ -514,55 +425,6 @@
       process.env.ACTIONS_ID_TOKEN_REQUEST_TOKEN = 'fake-token';
       
       await run();
-<<<<<<< HEAD
-      expect(core.setFailed).not.toHaveBeenCalled();
-      expect(core.info).toHaveBeenCalledWith('Authenticated as assumedRoleId AROAFAKEASSUMEDROLEID');
-    });
-
-    it('handles GetCallerIdentity API failure gracefully', async () => {
-      vi.spyOn(core, 'getInput').mockImplementation(mocks.getInput({
-        ...mocks.IAM_USER_INPUTS,
-        'allowed-account-ids': '111111111111'
-      }));
-      mockedSTSClient.on(GetCallerIdentityCommand).rejects(new Error('API Error'));
-      // biome-ignore lint/suspicious/noExplicitAny: any required to mock private method
-      vi.spyOn(CredentialsClient.prototype as any, 'loadCredentials').mockResolvedValue({
-        accessKeyId: 'MYAWSACCESSKEYID',
-      });
-      
-      await run();
-      expect(core.setFailed).toHaveBeenCalledWith('Could not validate account ID of credentials: API Error');
-    });
-
-    it('ignores validation when allowed-account-ids is empty', async () => {
-      vi.spyOn(core, 'getInput').mockImplementation(mocks.getInput({
-        ...mocks.IAM_USER_INPUTS,
-        'allowed-account-ids': ''
-      }));
-      mockedSTSClient.on(GetCallerIdentityCommand).resolves({ ...mocks.outputs.GET_CALLER_IDENTITY });
-      // biome-ignore lint/suspicious/noExplicitAny: any required to mock private method
-      vi.spyOn(CredentialsClient.prototype as any, 'loadCredentials').mockResolvedValue({
-        accessKeyId: 'MYAWSACCESSKEYID',
-      });
-      
-      await run();
-      expect(core.setFailed).not.toHaveBeenCalled();
-      expect(core.info).toHaveBeenCalledWith('Proceeding with IAM user credentials');
-    });
-
-    it('handles whitespace in allowed-account-ids input', async () => {
-      vi.spyOn(core, 'getInput').mockImplementation(mocks.getInput({
-        ...mocks.IAM_USER_INPUTS,
-        'allowed-account-ids': ' 111111111111 , 222222222222 '
-      }));
-      mockedSTSClient.on(GetCallerIdentityCommand).resolves({ ...mocks.outputs.GET_CALLER_IDENTITY });
-      // biome-ignore lint/suspicious/noExplicitAny: any required to mock private method
-      vi.spyOn(CredentialsClient.prototype as any, 'loadCredentials').mockResolvedValue({
-        accessKeyId: 'MYAWSACCESSKEYID',
-      });
-      
-      await run();
-=======
       expect(core.getIDToken).toHaveBeenCalledWith('');
       expect(core.info).toHaveBeenCalledWith('Assuming role with OIDC');
       expect(core.setFailed).not.toHaveBeenCalled();
@@ -599,11 +461,161 @@
       
       await run();
       expect(core.getIDToken).not.toHaveBeenCalled();
->>>>>>> c5a43c32
-      expect(core.setFailed).not.toHaveBeenCalled();
-    });
-  });
-
+      expect(core.setFailed).not.toHaveBeenCalled();
+    });
+  });
+
+  describe('Account ID Validation', {}, () => {  
+    beforeEach(() => {
+      vi.clearAllMocks();
+      mockedSTSClient.reset();
+    });
+    
+    it('succeeds when account ID matches allowed list', async () => {
+      vi.spyOn(core, 'getInput').mockImplementation(mocks.getInput({
+        ...mocks.IAM_USER_INPUTS,
+        'allowed-account-ids': '111111111111'
+      }));
+      mockedSTSClient.on(GetCallerIdentityCommand).resolves({ ...mocks.outputs.GET_CALLER_IDENTITY });
+      // biome-ignore lint/suspicious/noExplicitAny: any required to mock private method
+      vi.spyOn(CredentialsClient.prototype as any, 'loadCredentials').mockResolvedValue({
+        accessKeyId: 'MYAWSACCESSKEYID',
+      });
+      
+      await run();
+      expect(core.setFailed).not.toHaveBeenCalled();
+      expect(core.info).toHaveBeenCalledWith('Proceeding with IAM user credentials');
+    });
+
+    it('succeeds with multiple allowed account IDs when account matches', async () => {
+      vi.spyOn(core, 'getInput').mockImplementation(mocks.getInput({
+        ...mocks.IAM_USER_INPUTS,
+        'allowed-account-ids': '999999999999,111111111111,222222222222'
+      }));
+      mockedSTSClient.on(GetCallerIdentityCommand).resolves({ ...mocks.outputs.GET_CALLER_IDENTITY });
+      // biome-ignore lint/suspicious/noExplicitAny: any required to mock private method
+      vi.spyOn(CredentialsClient.prototype as any, 'loadCredentials').mockResolvedValue({
+        accessKeyId: 'MYAWSACCESSKEYID',
+      });
+      
+      await run();
+      expect(core.setFailed).not.toHaveBeenCalled();
+    });
+
+    it('fails when account ID does not match allowed list', async () => {
+      vi.spyOn(core, 'getInput').mockImplementation(mocks.getInput({
+        ...mocks.IAM_USER_INPUTS,
+        'allowed-account-ids': '999999999999'
+      }));
+      mockedSTSClient.on(GetCallerIdentityCommand).resolves({ ...mocks.outputs.GET_CALLER_IDENTITY });
+      // biome-ignore lint/suspicious/noExplicitAny: any required to mock private method
+      vi.spyOn(CredentialsClient.prototype as any, 'loadCredentials').mockResolvedValue({
+        accessKeyId: 'MYAWSACCESSKEYID',
+      });
+      
+      await run();
+      expect(core.setFailed).toHaveBeenCalledWith(
+        'The account ID of the provided credentials (111111111111) does not match any of the expected account IDs: 999999999999'
+      );
+    });
+
+    it('fails when account ID does not match any in multiple allowed accounts', async () => {
+      vi.spyOn(core, 'getInput').mockImplementation(mocks.getInput({
+        ...mocks.IAM_USER_INPUTS,
+        'allowed-account-ids': '999999999999,888888888888'
+      }));    
+    
+    mockedSTSClient.on(GetCallerIdentityCommand).resolves({ ...mocks.outputs.GET_CALLER_IDENTITY });
+      // biome-ignore lint/suspicious/noExplicitAny: any required to mock private method
+      vi.spyOn(CredentialsClient.prototype as any, 'loadCredentials').mockResolvedValue({
+        accessKeyId: 'MYAWSACCESSKEYID',
+      });    
+      
+      await run();
+      expect(core.setFailed).toHaveBeenCalledWith(
+        'The account ID of the provided credentials (111111111111) does not match any of the expected account IDs: 999999999999, 888888888888'
+      );
+    });
+
+    it('works with assume role when account ID matches', async () => {
+      vi.spyOn(core, 'getInput').mockImplementation(mocks.getInput({
+        ...mocks.IAM_ASSUMEROLE_INPUTS,
+        'allowed-account-ids': '111111111111'
+      }));
+      mockedSTSClient.on(AssumeRoleCommand).resolves(mocks.outputs.STS_CREDENTIALS);
+      mockedSTSClient.on(GetCallerIdentityCommand).resolves({ ...mocks.outputs.GET_CALLER_IDENTITY });
+      // biome-ignore lint/suspicious/noExplicitAny: any required to mock private method
+      vi.spyOn(CredentialsClient.prototype as any, 'loadCredentials')
+        .mockResolvedValueOnce({ accessKeyId: 'MYAWSACCESSKEYID' })
+        .mockResolvedValueOnce({ accessKeyId: 'STSAWSACCESSKEYID' });
+      
+      await run();
+      expect(core.setFailed).not.toHaveBeenCalled();
+      expect(core.info).toHaveBeenCalledWith('Authenticated as assumedRoleId AROAFAKEASSUMEDROLEID');
+    });
+
+    it('works with OIDC when account ID matches', async () => {
+      vi.spyOn(core, 'getInput').mockImplementation(mocks.getInput({
+        ...mocks.GH_OIDC_INPUTS,
+        'allowed-account-ids': '111111111111'
+      }));
+      vi.spyOn(core, 'getIDToken').mockResolvedValue('testoidctoken');
+      mockedSTSClient.on(AssumeRoleWithWebIdentityCommand).resolves(mocks.outputs.STS_CREDENTIALS);
+      mockedSTSClient.on(GetCallerIdentityCommand).resolves({ ...mocks.outputs.GET_CALLER_IDENTITY });
+      process.env.ACTIONS_ID_TOKEN_REQUEST_TOKEN = 'fake-token';
+      
+      await run();        
+            expect(core.setFailed).not.toHaveBeenCalled();
+      expect(core.info).toHaveBeenCalledWith('Authenticated as assumedRoleId AROAFAKEASSUMEDROLEID');
+    });
+
+    it('handles GetCallerIdentity API failure gracefully', async () => {
+      vi.spyOn(core, 'getInput').mockImplementation(mocks.getInput({
+        ...mocks.IAM_USER_INPUTS,
+        'allowed-account-ids': '111111111111'
+      }));
+      mockedSTSClient.on(GetCallerIdentityCommand).rejects(new Error('API Error'));
+      // biome-ignore lint/suspicious/noExplicitAny: any required to mock private method
+      vi.spyOn(CredentialsClient.prototype as any, 'loadCredentials').mockResolvedValue({
+        accessKeyId: 'MYAWSACCESSKEYID',
+      });
+      
+      await run();
+      expect(core.setFailed).toHaveBeenCalledWith('Could not validate account ID of credentials: API Error');
+    });
+
+    it('ignores validation when allowed-account-ids is empty', async () => {
+      vi.spyOn(core, 'getInput').mockImplementation(mocks.getInput({
+        ...mocks.IAM_USER_INPUTS,
+        'allowed-account-ids': ''
+      }));
+      mockedSTSClient.on(GetCallerIdentityCommand).resolves({ ...mocks.outputs.GET_CALLER_IDENTITY });
+      // biome-ignore lint/suspicious/noExplicitAny: any required to mock private method
+      vi.spyOn(CredentialsClient.prototype as any, 'loadCredentials').mockResolvedValue({
+        accessKeyId: 'MYAWSACCESSKEYID',
+      });
+      
+      await run();
+      expect(core.setFailed).not.toHaveBeenCalled();
+      expect(core.info).toHaveBeenCalledWith('Proceeding with IAM user credentials');
+    });
+
+    it('handles whitespace in allowed-account-ids input', async () => {
+      vi.spyOn(core, 'getInput').mockImplementation(mocks.getInput({
+        ...mocks.IAM_USER_INPUTS,
+        'allowed-account-ids': ' 111111111111 , 222222222222 '
+      }));
+      mockedSTSClient.on(GetCallerIdentityCommand).resolves({ ...mocks.outputs.GET_CALLER_IDENTITY });
+      // biome-ignore lint/suspicious/noExplicitAny: any required to mock private method
+      vi.spyOn(CredentialsClient.prototype as any, 'loadCredentials').mockResolvedValue({
+        accessKeyId: 'MYAWSACCESSKEYID',
+      });
+      
+      await run();
+      expect(core.setFailed).not.toHaveBeenCalled();
+    });
+  });    
+    
   describe('HTTP Proxy Configuration', {}, () => {
     beforeEach(() => {
       vi.spyOn(core, 'getInput').mockImplementation(mocks.getInput(mocks.GH_OIDC_INPUTS));
