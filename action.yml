
name: '"Configure AWS Credentials" Action for GitHub Actions'
description: Configures AWS credentials for use in subsequent steps in a GitHub Action workflow
runs:
  using: node20
  main: dist/index.js
  post: dist/cleanup/index.js
branding:
  color: orange
  icon: cloud
inputs:
  aws-region:
    description: AWS Region, e.g. us-east-2
    required: true
  role-to-assume:
    description: The Amazon Resource Name (ARN) of the role to assume. Use the provided credentials to assume an IAM role and configure the Actions environment with the assumed role credentials rather than with the provided credentials.
    required: false
  aws-access-key-id:
    description: AWS Access Key ID. Provide this key if you want to assume a role using access keys rather than a web identity token.
    required: false
  aws-secret-access-key:
    description: AWS Secret Access Key. Required if aws-access-key-id is provided.
    required: false
  aws-session-token:
    description: AWS Session Token.
    required: false
  web-identity-token-file:
    description: Use the web identity token file from the provided file system path in order to assume an IAM role using a web identity, e.g. from within an Amazon EKS worker node.
    required: false
  role-chaining:
    description: Use existing credentials from the environment to assume a new role, rather than providing credentials as input.
    required: false
  audience:
    description: The audience to use for the OIDC provider
    required: false
    default: sts.amazonaws.com
  http-proxy:
    description: Proxy to use for the AWS SDK agent
    required: false
  mask-aws-account-id:
    description: Whether to mask the AWS account ID for these credentials as a secret value. By default the account ID will not be masked
    required: false
  role-duration-seconds:
    description: Role duration in seconds. Default is one hour.
    required: false
  role-external-id:
    description: The external ID of the role to assume.
    required: false
  role-session-name:
    description: "Role session name (default: GitHubActions)"
    required: false
  role-skip-session-tagging:
    description: Skip session tagging during role assumption
    required: false
  inline-session-policy:
    description: Define an inline session policy to use when assuming a role
    required: false
  managed-session-policies:
    description: Define a list of managed session policies to use when assuming a role
    required: false
  output-credentials:
    description: Whether to set credentials as step output
    required: false
  output-env-credentials:
    description: Whether to export credentials as environment variables. If you set this to false, you probably want to use output-credentials.
    required: false
    default: true
  unset-current-credentials:
    description: Whether to unset the existing credentials in your runner. May be useful if you run this action multiple times in the same job
    required: false
  disable-retry:
    description: Whether to disable the retry and backoff mechanism when the assume role call fails. By default the retry mechanism is enabled
    required: false
  retry-max-attempts:
    description: The maximum number of attempts it will attempt to retry the assume role call. By default it will retry 12 times
    required: false
  special-characters-workaround:
    description: Some environments do not support special characters in AWS_SECRET_ACCESS_KEY. This option will retry fetching credentials until the secret access key does not contain special characters. This option overrides disable-retry and retry-max-attempts. This option is disabled by default
    required: false
  use-existing-credentials:
    required: false
    description: When enabled, this option will check if there are already valid credentials in the environment. If there are, new credentials will not be fetched. If there are not, the action will run as normal.
<<<<<<< HEAD
  allowed-account-ids:
    required: false
    description: An option comma-delimited list of expected AWS account IDs. The action will fail if we receive credentials for the wrong account.
=======
  force-skip-oidc:
    required: false
    description: When enabled, this option will skip using GitHub OIDC provider even if the id-token permission is set. This is sometimes useful when using IAM instance credentials.
>>>>>>> c5a43c32

outputs:
  aws-account-id:
    description: The AWS account ID for the provided credentials
  aws-access-key-id:
    description: The AWS access key ID for the provided credentials
  aws-secret-access-key:
    description: The AWS secret access key for the provided credentials
  aws-session-token:
    description: The AWS session token for the provided credentials
  aws-expiration:
    description: The expiration time for the provided credentials<|MERGE_RESOLUTION|>--- conflicted
+++ resolved
@@ -80,15 +80,12 @@
   use-existing-credentials:
     required: false
     description: When enabled, this option will check if there are already valid credentials in the environment. If there are, new credentials will not be fetched. If there are not, the action will run as normal.
-<<<<<<< HEAD
   allowed-account-ids:
     required: false
     description: An option comma-delimited list of expected AWS account IDs. The action will fail if we receive credentials for the wrong account.
-=======
   force-skip-oidc:
     required: false
     description: When enabled, this option will skip using GitHub OIDC provider even if the id-token permission is set. This is sometimes useful when using IAM instance credentials.
->>>>>>> c5a43c32
 
 outputs:
   aws-account-id:
